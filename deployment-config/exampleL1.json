{
<<<<<<< HEAD
  "base": "0xC02aaA39b223FE8D0A0e5C4F27eAD9083C756Cc2",
  "protocolAdmin": "0xC2d99d76bb9D46BF8Ec9449E4DfAE48C30CF0839",
  "boringVaultAndBaseDecimals": "18",
  "boringVault": {
    "boringVaultSalt": "0x1ddd634c506ad203da17ff000000000000000000000000000000000000000010",
=======
  "base": "0xee44150250AfF3E6aC25539765F056EDb7F85D7B",
  "protocolAdmin": "0x0000000000417626Ef34D62C4DC189b021603f2F",
  "boringVaultAndBaseDecimals": "18",
  "boringVault": {
    "boringVaultSalt": "0x1ddd634c506ad203da17ff00000000000000000000000000000000000000001c",
>>>>>>> 330d94f9
    "boringVaultName": "Nucleus Vault",
    "boringVaultSymbol": "NV",
    "address": "0x0000000000E7Ab44153eEBEF2343ba5289F65dAC"
  },
  "manager": {
<<<<<<< HEAD
    "managerSalt": "0x30432d4b4ec00003b4a250000000000000000000000000000000000000000010",
    "address": "0x0000000000fAd6Db23abdC1a85621B97bd1Dc82f"
  },
  "accountant": {
    "accountantSalt": "0x6a184dbea6f3cc0318679f000000000000000000000000000000000000000010",
=======
    "managerSalt": "0x30432d4b4ec00003b4a25000000000000000000000000000000000000000001c",
    "address": "0x0000000000fAd6Db23abdC1a85621B97bd1Dc82f"
  },
  "accountant": {
    "accountantSalt": "0x6a184dbea6f3cc0318679f00000000000000000000000000000000000000001c",
>>>>>>> 330d94f9
    "payoutAddress": "0x0000000000417626Ef34D62C4DC189b021603f2F",
    "allowedExchangeRateChangeUpper": "10003",
    "allowedExchangeRateChangeLower": "9998",
    "minimumUpdateDelayInSeconds": "3600",
    "managementFee": "2000",
    "address": "0x00000000004F96C07B83e86600D86F9479bB43fa"
  },
  "teller": {
<<<<<<< HEAD
    "tellerSalt": "0x51f8968749a56d01202c91000000000000000000000000000000000000000010",
=======
    "tellerSalt": "0x51f8968749a56d01202c9100000000000000000000000000000000000000001c",
>>>>>>> 330d94f9
    "maxGasForPeer": 100000,
    "minGasForPeer": 0,
    "peerEid": 30280,
    "tellerContractName": "TellerWithMultiAssetSupport",
    "assets": [
    ],
    "dvnIfNoDefault": {
      "required": [
        "0x589dEDbD617e0CBcB916A9223F4d1300c294236b"
      ],
      "optional": [
        "0x380275805876Ff19055EA900CDb2B46a94ecF20D",
        "0x8FafAE7Dd957044088b3d0F67359C327c6200d18",
        "0xa59BA433ac34D2927232918Ef5B2eaAfcF130BA5",
        "0xe552485d02EDd3067FE7FCbD4dd56BB1D3A998D2"
      ],
      "blockConfirmationsRequiredIfNoDefault": 15,
      "optionalThreshold": 1
    },
    "address": "0x00000000004F96C07B83e86600D86F0000000000"
  },
  "rolesAuthority": {
<<<<<<< HEAD
    "rolesAuthoritySalt": "0x66bbc3b3b3000b01466a3a000000000000000000000000000000000000000010",
=======
    "rolesAuthoritySalt": "0x66bbc3b3b3000b01466a3a00000000000000000000000000000000000000001c",
>>>>>>> 330d94f9
    "strategist": "0xC2d99d76bb9D46BF8Ec9449E4DfAE48C30CF0839",
    "exchangeRateBot": "0x00000000004F96C07B83e86600D86F0000000000",
    "address": "0x00000000004F96C07B83e86600D86F0000000000"
  },
  "decoder": {
<<<<<<< HEAD
    "decoderSalt": "0x48b53893da2e0b0248268c000000000000000000000000000000000000000010",
=======
    "decoderSalt": "0x48b53893da2e0b0248268c00000000000000000000000000000000000000001c",
>>>>>>> 330d94f9
    "address": "0x00000000004F96C07B83e86600D86F0000000000"
  }
}<|MERGE_RESOLUTION|>--- conflicted
+++ resolved
@@ -1,35 +1,19 @@
 {
-<<<<<<< HEAD
   "base": "0xC02aaA39b223FE8D0A0e5C4F27eAD9083C756Cc2",
-  "protocolAdmin": "0xC2d99d76bb9D46BF8Ec9449E4DfAE48C30CF0839",
-  "boringVaultAndBaseDecimals": "18",
-  "boringVault": {
-    "boringVaultSalt": "0x1ddd634c506ad203da17ff000000000000000000000000000000000000000010",
-=======
-  "base": "0xee44150250AfF3E6aC25539765F056EDb7F85D7B",
   "protocolAdmin": "0x0000000000417626Ef34D62C4DC189b021603f2F",
   "boringVaultAndBaseDecimals": "18",
   "boringVault": {
     "boringVaultSalt": "0x1ddd634c506ad203da17ff00000000000000000000000000000000000000001c",
->>>>>>> 330d94f9
     "boringVaultName": "Nucleus Vault",
     "boringVaultSymbol": "NV",
     "address": "0x0000000000E7Ab44153eEBEF2343ba5289F65dAC"
   },
   "manager": {
-<<<<<<< HEAD
-    "managerSalt": "0x30432d4b4ec00003b4a250000000000000000000000000000000000000000010",
-    "address": "0x0000000000fAd6Db23abdC1a85621B97bd1Dc82f"
-  },
-  "accountant": {
-    "accountantSalt": "0x6a184dbea6f3cc0318679f000000000000000000000000000000000000000010",
-=======
     "managerSalt": "0x30432d4b4ec00003b4a25000000000000000000000000000000000000000001c",
     "address": "0x0000000000fAd6Db23abdC1a85621B97bd1Dc82f"
   },
   "accountant": {
     "accountantSalt": "0x6a184dbea6f3cc0318679f00000000000000000000000000000000000000001c",
->>>>>>> 330d94f9
     "payoutAddress": "0x0000000000417626Ef34D62C4DC189b021603f2F",
     "allowedExchangeRateChangeUpper": "10003",
     "allowedExchangeRateChangeLower": "9998",
@@ -38,11 +22,7 @@
     "address": "0x00000000004F96C07B83e86600D86F9479bB43fa"
   },
   "teller": {
-<<<<<<< HEAD
-    "tellerSalt": "0x51f8968749a56d01202c91000000000000000000000000000000000000000010",
-=======
     "tellerSalt": "0x51f8968749a56d01202c9100000000000000000000000000000000000000001c",
->>>>>>> 330d94f9
     "maxGasForPeer": 100000,
     "minGasForPeer": 0,
     "peerEid": 30280,
@@ -65,21 +45,13 @@
     "address": "0x00000000004F96C07B83e86600D86F0000000000"
   },
   "rolesAuthority": {
-<<<<<<< HEAD
-    "rolesAuthoritySalt": "0x66bbc3b3b3000b01466a3a000000000000000000000000000000000000000010",
-=======
     "rolesAuthoritySalt": "0x66bbc3b3b3000b01466a3a00000000000000000000000000000000000000001c",
->>>>>>> 330d94f9
     "strategist": "0xC2d99d76bb9D46BF8Ec9449E4DfAE48C30CF0839",
     "exchangeRateBot": "0x00000000004F96C07B83e86600D86F0000000000",
     "address": "0x00000000004F96C07B83e86600D86F0000000000"
   },
   "decoder": {
-<<<<<<< HEAD
-    "decoderSalt": "0x48b53893da2e0b0248268c000000000000000000000000000000000000000010",
-=======
     "decoderSalt": "0x48b53893da2e0b0248268c00000000000000000000000000000000000000001c",
->>>>>>> 330d94f9
     "address": "0x00000000004F96C07B83e86600D86F0000000000"
   }
 }