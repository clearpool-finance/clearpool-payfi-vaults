{
    "protocolAdmin": "0xC2d99d76bb9D46BF8Ec9449E4DfAE48C30CF0839",

    "boringVault":{
        "boringVaultSalt": "0x1ddd634c506ad203da17ff00000000000000000000000000000000000000000a",
        "boringVaultName": "Ion Vault", 
        "boringVaultSymbol": "IVT",
    
        "address": "0x0000000000E7Ab44153eEBEF2343ba5289F65dAC"    
    },

    "manager":{
        "managerSalt": "0x30432d4b4ec00003b4a25000000000000000000000000000000000000000000a",

        "address": "0x0000000000fAd6Db23abdC1a85621B97bd1Dc82f"
    },
    
    "accountant":{
        "accountantSalt": "0x6a184dbea6f3cc0318679f00000000000000000000000000000000000000000a",
        "payoutAddress": "0x0000000000417626Ef34D62C4DC189b021603f2F",
        "base": "0x5f207d42F869fd1c71d7f0f81a2A67Fc20FF7323",
        "allowedExchangeRateChangeUpper": "10003",
        "allowedExchangeRateChangeLower": "9998",
        "minimumUpdateDelayInSeconds": "3600",
        "managementFee": "2000",

        "address": "0x00000000004F96C07B83e86600D86F9479bB43fa"
    },

    "teller": {
        "tellerSalt": "0x51f8968749a56d01202c9100000000000000000000000000000000000000000a",
        "maxGasForPeer": 100000,
        "minGasForPeer": 0,
        "peerEid": 0,
<<<<<<< HEAD
        "dvnIfNoDefault": "0x589dEDbD617e0CBcB916A9223F4d1300c294236b",
        "dvnBlockConfirmationsRequiredIfNoDefault": 15,
        "tellerContractName": "MultiChainLayerZeroTellerWithMultiAssetSupport",
=======
        "tellerContractName": "MultiChainLayerZeroTellerWithMultiAssetSupport",        
        "opMessenger": "0x0000000000000000000000000000000000000000",
>>>>>>> 7bf0e416
        "assets": [
            "0xCd5fE23C85820F7B72D0926FC9b05b43E359b7ee",
            "0xbf5495Efe5DB9ce00f80364C8B423567e58d2110"
        ],

        "address": "0x00000000004F96C07B83e86600D86F0000000000"
    },

    "rolesAuthority": {
        "rolesAuthoritySalt": "0x66bbc3b3b3000b01466a3a00000000000000000000000000000000000000000a",
        "strategist": "0xC2d99d76bb9D46BF8Ec9449E4DfAE48C30CF0839",
        "exchangeRateBot": "0x00000000004F96C07B83e86600D86F0000000000",

        "address": "0x00000000004F96C07B83e86600D86F0000000000"
    },

    "decoder": {
        "decoderSalt": "0x48b53893da2e0b0248268c00000000000000000000000000000000000000000a",
    
        "address": "0x00000000004F96C07B83e86600D86F0000000000" 
    }

}<|MERGE_RESOLUTION|>--- conflicted
+++ resolved
@@ -32,14 +32,8 @@
         "maxGasForPeer": 100000,
         "minGasForPeer": 0,
         "peerEid": 0,
-<<<<<<< HEAD
-        "dvnIfNoDefault": "0x589dEDbD617e0CBcB916A9223F4d1300c294236b",
-        "dvnBlockConfirmationsRequiredIfNoDefault": 15,
-        "tellerContractName": "MultiChainLayerZeroTellerWithMultiAssetSupport",
-=======
         "tellerContractName": "MultiChainLayerZeroTellerWithMultiAssetSupport",        
         "opMessenger": "0x0000000000000000000000000000000000000000",
->>>>>>> 7bf0e416
         "assets": [
             "0xCd5fE23C85820F7B72D0926FC9b05b43E359b7ee",
             "0xbf5495Efe5DB9ce00f80364C8B423567e58d2110"
