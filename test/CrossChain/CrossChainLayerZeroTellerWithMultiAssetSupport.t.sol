// SPDX-License-Identifier: Apache-2.0
pragma solidity 0.8.21;

import {CrossChainBaseTest, CrossChainTellerBase} from "./CrossChainBase.t.sol";
import {CrossChainLayerZeroTellerWithMultiAssetSupport} from "src/base/Roles/CrossChain/CrossChainLayerZeroTellerWithMultiAssetSupport.sol";
import "src/interfaces/ICrossChainTeller.sol";
import {SafeTransferLib} from "@solmate/utils/SafeTransferLib.sol";
import { TestHelperOz5 } from "./@layerzerolabs-custom/test-evm-foundry-custom/TestHelperOz5.sol";

import {TellerWithMultiAssetSupport} from "src/base/Roles/TellerWithMultiAssetSupport.sol";
import {OAppAuthCore} from "src/base/Roles/CrossChain/OAppAuth/OAppAuthCore.sol";

import {FixedPointMathLib} from "@solmate/utils/FixedPointMathLib.sol";
import {console} from "forge-std/Test.sol";

contract CrossChainLayerZeroTellerWithMultiAssetSupportTest is CrossChainBaseTest, TestHelperOz5{
    using SafeTransferLib for ERC20;
    using FixedPointMathLib for uint;

    uint64 constant CHAIN_MESSAGE_GAS_LIMIT = 100_000;

    function setUp() public virtual override(CrossChainBaseTest, TestHelperOz5){
        CrossChainBaseTest.setUp();
        TestHelperOz5.setUp();
    }

    function testBridgingShares(uint256 sharesToBridge) external {
        sharesToBridge = uint96(bound(sharesToBridge, 1, 1_000e18));
        uint256 startingShareBalance = boringVault.balanceOf(address(this));
        // Setup chains on bridge.
        sourceTeller.addChain(DESTINATION_SELECTOR, true, true, address(destinationTeller), CHAIN_MESSAGE_GAS_LIMIT, 0);
        destinationTeller.addChain(SOURCE_SELECTOR, true, true, address(sourceTeller), CHAIN_MESSAGE_GAS_LIMIT, 0);

        // Bridge shares.
        address to = vm.addr(1);

        BridgeData memory data = BridgeData({
            chainSelector: DESTINATION_SELECTOR,
            destinationChainReceiver: to,
            bridgeFeeToken: WETH,
            messageGas: 80_000,
            data: ""
        });

        uint quote = sourceTeller.previewFee(sharesToBridge, data);
        bytes32 id = sourceTeller.bridge{value:quote}(sharesToBridge, data);

        verifyPackets(uint32(DESTINATION_SELECTOR), addressToBytes32(address(destinationTeller)));

        assertEq(
            boringVault.balanceOf(address(this)), startingShareBalance - sharesToBridge, "Should have burned shares."
        );

        assertEq(
            boringVault.balanceOf(to), sharesToBridge, "to address should have shares"
        );
    }

<<<<<<< HEAD
    function testDepositAndBridge(uint256 amount) external{

        sourceTeller.addChain(DESTINATION_SELECTOR, true, true, address(destinationTeller), CHAIN_MESSAGE_GAS_LIMIT, 0);
        destinationTeller.addChain(SOURCE_SELECTOR, true, true, address(sourceTeller), CHAIN_MESSAGE_GAS_LIMIT, 0);
=======
    function testDepositAndBridgeFailsWithShareLockTime(uint amount) external{
        sourceTeller.addChain(DESTINATION_SELECTOR, true, true, address(destinationTeller), 100_000);
        destinationTeller.addChain(SOURCE_SELECTOR, true, true, address(sourceTeller), 100_000);
        sourceTeller.setShareLockPeriod(60);
>>>>>>> a6f1f249

        amount = bound(amount, 0.0001e18, 10_000e18);
        // make a user and give them WETH
        address user = makeAddr("A user");
        address userChain2 = makeAddr("A user on chain 2");
        deal(address(WETH), user, amount);

        // approve teller to spend WETH
        vm.startPrank(user);
        vm.deal(user, 10e18);
        WETH.approve(address(boringVault), amount);

        // preform depositAndBridge
        BridgeData memory data = BridgeData({
            chainSelector: DESTINATION_SELECTOR,
            destinationChainReceiver: userChain2,
            bridgeFeeToken: WETH,
            messageGas: 80_000,
            data: ""
        });

        uint ONE_SHARE = 10 ** boringVault.decimals();

        // so you don't really need to know exact shares in reality
        // just need to pass in a number roughly the same size to get quote
        // I still get the real number here for testing
        uint shares = amount.mulDivDown(ONE_SHARE, accountant.getRateInQuoteSafe(WETH));
        uint quote = sourceTeller.previewFee(shares, data);

        vm.expectRevert(bytes(abi.encodeWithSelector(TellerWithMultiAssetSupport.TellerWithMultiAssetSupport__SharesAreLocked.selector)));
        sourceTeller.depositAndBridge{value:quote}(WETH, amount, shares, data);
    }

    function testDepositAndBridge(uint256 amount) external{
        sourceTeller.addChain(DESTINATION_SELECTOR, true, true, address(destinationTeller), 100_000);
        destinationTeller.addChain(SOURCE_SELECTOR, true, true, address(sourceTeller), 100_000);
        
        amount = bound(amount, 0.0001e18, 10_000e18);
        // make a user and give them WETH
        address user = makeAddr("A user");
        address userChain2 = makeAddr("A user on chain 2");
        deal(address(WETH), user, amount);

        // approve teller to spend WETH
        vm.startPrank(user);
        vm.deal(user, 10e18);
        WETH.approve(address(boringVault), amount);

        // preform depositAndBridge
        BridgeData memory data = BridgeData({
            chainSelector: DESTINATION_SELECTOR,
            destinationChainReceiver: userChain2,
            bridgeFeeToken: WETH,
            messageGas: 80_000,
            data: ""
        });

        uint ONE_SHARE = 10 ** boringVault.decimals();

        // so you don't really need to know exact shares in reality
        // just need to pass in a number roughly the same size to get quote
        // I still get the real number here for testing
        uint shares = amount.mulDivDown(ONE_SHARE, accountant.getRateInQuoteSafe(WETH));
        uint quote = sourceTeller.previewFee(shares, data);
        sourceTeller.depositAndBridge{value:quote}(WETH, amount, shares, data);
        verifyPackets(uint32(DESTINATION_SELECTOR), addressToBytes32(address(destinationTeller)));

        assertEq(
            boringVault.balanceOf(user), 0, "Should have burned shares."
        );

        assertEq(
            boringVault.balanceOf(userChain2), shares
        );
        vm.stopPrank();
    }


    function testReverts() external {
        // Adding a chain with a zero message gas limit should revert.
        vm.expectRevert(
            bytes(abi.encodeWithSelector(CrossChainTellerBase_ZeroMessageGasLimit.selector))
        );
        sourceTeller.addChain(DESTINATION_SELECTOR, true, true, address(destinationTeller), 0, 0);        

        // Allowing messages to a chain with a zero message gas limit should revert.
        vm.expectRevert(
            bytes(abi.encodeWithSelector(CrossChainTellerBase_ZeroMessageGasLimit.selector))
        );
        sourceTeller.allowMessagesToChain(DESTINATION_SELECTOR, address(destinationTeller), 0);

        // Changing the gas limit to zero should revert.
        vm.expectRevert(
            bytes(abi.encodeWithSelector(CrossChainTellerBase_ZeroMessageGasLimit.selector))
        );
        sourceTeller.setChainGasLimit(DESTINATION_SELECTOR, 0);

        // But you can add a chain with a non-zero message gas limit, if messages to are not supported.
        uint32 newChainSelector = 3;
        sourceTeller.addChain(newChainSelector, true, false, address(destinationTeller), 0, 0);

        // If teller is paused bridging is not allowed.
        sourceTeller.pause();
        vm.expectRevert(
            bytes(abi.encodeWithSelector(TellerWithMultiAssetSupport.TellerWithMultiAssetSupport__Paused.selector))
        );

        BridgeData memory data = BridgeData(DESTINATION_SELECTOR, address(0), ERC20(address(0)), 80_000, "");
        sourceTeller.bridge(0, data);

        sourceTeller.unpause();

        // Trying to send messages to a chain that is not supported should revert.
        vm.expectRevert(
            bytes(
                abi.encodeWithSelector(
                    CrossChainTellerBase_MessagesNotAllowedTo.selector, DESTINATION_SELECTOR
                )
            )
        );

        data = BridgeData(DESTINATION_SELECTOR, address(this), WETH, 80_000, abi.encode(DESTINATION_SELECTOR));
        sourceTeller.bridge(1e18, data);

        // setup chains.
        sourceTeller.addChain(DESTINATION_SELECTOR, true, true, address(destinationTeller), 100_000, 0);
        destinationTeller.addChain(SOURCE_SELECTOR, true, true, address(sourceTeller), 100_000, 0);


        // if the token is not WETH, should revert
        address NOT_WETH = 0xfAbA6f8e4a5E8Ab82F62fe7C39859FA577269BE3;
        data = BridgeData(DESTINATION_SELECTOR, address(this), ERC20(NOT_WETH), 80_000, abi.encode(DESTINATION_SELECTOR));
        vm.expectRevert(
            abi.encodeWithSelector(
                CrossChainLayerZeroTellerWithMultiAssetSupport.
                    CrossChainLayerZeroTellerWithMultiAssetSupport_InvalidToken.selector
            )
        );
        sourceTeller.bridge(1e18, data);

        // if too much gas is used, revert
        data = BridgeData(DESTINATION_SELECTOR, address(this), ERC20(NOT_WETH), CHAIN_MESSAGE_GAS_LIMIT+1, abi.encode(DESTINATION_SELECTOR));
        vm.expectRevert(
            abi.encodeWithSelector(
                    CrossChainTellerBase_GasLimitExceeded.selector
            )
        );
        sourceTeller.bridge(1e18, data);

        // if min gas is set too high, revert
        sourceTeller.addChain(DESTINATION_SELECTOR, true, true, address(destinationTeller), CHAIN_MESSAGE_GAS_LIMIT, CHAIN_MESSAGE_GAS_LIMIT);
        data = BridgeData(DESTINATION_SELECTOR, address(this), WETH, 80_000, abi.encode(DESTINATION_SELECTOR));
        vm.expectRevert(
            abi.encodeWithSelector(
                    CrossChainTellerBase_GasTooLow.selector
            )
        );
        sourceTeller.bridge(1e18, data);

        // Call now succeeds.
        sourceTeller.addChain(DESTINATION_SELECTOR, true, true, address(destinationTeller), CHAIN_MESSAGE_GAS_LIMIT, 0);
        data = BridgeData(DESTINATION_SELECTOR, address(this), WETH, 80_000, abi.encode(DESTINATION_SELECTOR));
        uint quote = sourceTeller.previewFee(1e18, data);

        sourceTeller.bridge{value:quote}(1e18, data);

    }

    function _deploySourceAndDestinationTeller() internal override{

        setUpEndpoints(2, LibraryType.UltraLightNode);

        sourceTeller = CrossChainLayerZeroTellerWithMultiAssetSupport(
            _deployOApp(type(CrossChainLayerZeroTellerWithMultiAssetSupport).creationCode, abi.encode(address(this), address(boringVault), address(accountant), address(WETH), endpoints[uint32(SOURCE_SELECTOR)]))
        );

        destinationTeller = CrossChainLayerZeroTellerWithMultiAssetSupport(
            _deployOApp(type(CrossChainLayerZeroTellerWithMultiAssetSupport).creationCode, abi.encode(address(this), address(boringVault), address(accountant), address(WETH), endpoints[uint32(DESTINATION_SELECTOR)]))
        );

        // config and wire the oapps
        address[] memory oapps = new address[](2);
        oapps[0] = address(sourceTeller);
        oapps[1] = address(destinationTeller);
        this.wireOApps(oapps);

        bytes32 peer1 = OAppAuthCore(address(sourceTeller)).peers(uint32(DESTINATION_SELECTOR));
        bytes32 peer2 = OAppAuthCore(address(destinationTeller)).peers(uint32(SOURCE_SELECTOR));

    }

}<|MERGE_RESOLUTION|>--- conflicted
+++ resolved
@@ -56,17 +56,11 @@
         );
     }
 
-<<<<<<< HEAD
-    function testDepositAndBridge(uint256 amount) external{
-
+
+    function testDepositAndBridgeFailsWithShareLockTime(uint amount) external{
         sourceTeller.addChain(DESTINATION_SELECTOR, true, true, address(destinationTeller), CHAIN_MESSAGE_GAS_LIMIT, 0);
         destinationTeller.addChain(SOURCE_SELECTOR, true, true, address(sourceTeller), CHAIN_MESSAGE_GAS_LIMIT, 0);
-=======
-    function testDepositAndBridgeFailsWithShareLockTime(uint amount) external{
-        sourceTeller.addChain(DESTINATION_SELECTOR, true, true, address(destinationTeller), 100_000);
-        destinationTeller.addChain(SOURCE_SELECTOR, true, true, address(sourceTeller), 100_000);
         sourceTeller.setShareLockPeriod(60);
->>>>>>> a6f1f249
 
         amount = bound(amount, 0.0001e18, 10_000e18);
         // make a user and give them WETH
@@ -101,8 +95,8 @@
     }
 
     function testDepositAndBridge(uint256 amount) external{
-        sourceTeller.addChain(DESTINATION_SELECTOR, true, true, address(destinationTeller), 100_000);
-        destinationTeller.addChain(SOURCE_SELECTOR, true, true, address(sourceTeller), 100_000);
+        sourceTeller.addChain(DESTINATION_SELECTOR, true, true, address(destinationTeller), CHAIN_MESSAGE_GAS_LIMIT, 0);
+        destinationTeller.addChain(SOURCE_SELECTOR, true, true, address(sourceTeller), CHAIN_MESSAGE_GAS_LIMIT, 0);
         
         amount = bound(amount, 0.0001e18, 10_000e18);
         // make a user and give them WETH
