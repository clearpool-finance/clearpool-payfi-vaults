--- conflicted
+++ resolved
@@ -56,16 +56,10 @@
         );
     }
 
-<<<<<<< HEAD
+
     function testDepositAndBridgeFailsWithShareLockTime(uint amount) external{
-        sourceTeller.addChain(DESTINATION_SELECTOR, true, true, address(destinationTeller), 100_000);
-        destinationTeller.addChain(SOURCE_SELECTOR, true, true, address(sourceTeller), 100_000);
-=======
-
-    function testDepositAndBridgeFailsWithShareLockTime(uint amount) external{
         sourceTeller.addChain(DESTINATION_SELECTOR, true, true, address(destinationTeller), CHAIN_MESSAGE_GAS_LIMIT, 0);
         destinationTeller.addChain(SOURCE_SELECTOR, true, true, address(sourceTeller), CHAIN_MESSAGE_GAS_LIMIT, 0);
->>>>>>> eb3d5fc0
         sourceTeller.setShareLockPeriod(60);
 
         amount = bound(amount, 0.0001e18, 10_000e18);
@@ -101,13 +95,8 @@
     }
 
     function testDepositAndBridge(uint256 amount) external{
-<<<<<<< HEAD
-        sourceTeller.addChain(DESTINATION_SELECTOR, true, true, address(destinationTeller), 100_000);
-        destinationTeller.addChain(SOURCE_SELECTOR, true, true, address(sourceTeller), 100_000);
-=======
         sourceTeller.addChain(DESTINATION_SELECTOR, true, true, address(destinationTeller), CHAIN_MESSAGE_GAS_LIMIT, 0);
         destinationTeller.addChain(SOURCE_SELECTOR, true, true, address(sourceTeller), CHAIN_MESSAGE_GAS_LIMIT, 0);
->>>>>>> eb3d5fc0
         
         amount = bound(amount, 0.0001e18, 10_000e18);
         // make a user and give them WETH
@@ -119,7 +108,6 @@
         vm.startPrank(user);
         vm.deal(user, 10e18);
         WETH.approve(address(boringVault), amount);
-<<<<<<< HEAD
 
         // preform depositAndBridge
         BridgeData memory data = BridgeData({
@@ -130,18 +118,6 @@
             data: ""
         });
 
-=======
-
-        // preform depositAndBridge
-        BridgeData memory data = BridgeData({
-            chainSelector: DESTINATION_SELECTOR,
-            destinationChainReceiver: userChain2,
-            bridgeFeeToken: WETH,
-            messageGas: 80_000,
-            data: ""
-        });
-
->>>>>>> eb3d5fc0
         uint ONE_SHARE = 10 ** boringVault.decimals();
 
         // so you don't really need to know exact shares in reality
