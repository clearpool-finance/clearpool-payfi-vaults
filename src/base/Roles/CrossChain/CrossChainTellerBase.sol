// SPDX-License-Identifier: MIT
pragma solidity 0.8.21;

import {TellerWithMultiAssetSupport} from "../TellerWithMultiAssetSupport.sol";
import "../../../interfaces/ICrossChainTeller.sol";
/**
 * @title CrossChainTellerBase
 * @notice Base contract for the CrossChainTeller, includes functions to overload with specific bridge method
 */
abstract contract CrossChainTellerBase is ICrossChainTeller, TellerWithMultiAssetSupport{
    
    mapping(uint32 => Chain) public selectorToChains;

    constructor(address _owner, address _vault, address _accountant, address _weth)
        TellerWithMultiAssetSupport(_owner, _vault, _accountant, _weth)
    {
    }

    // ========================================= ADMIN FUNCTIONS =========================================
    /**
     * @notice Add a chain to the teller.
     * @dev Callable by OWNER_ROLE.
     * @param chainSelector The chain selector to add.
     * @param allowMessagesFrom Whether to allow messages from this chain.
     * @param allowMessagesTo Whether to allow messages to this chain.
     * @param targetTeller The address of the target teller on the other chain.
     * @param messageGasLimit The gas limit for messages to this chain.
     * @param messageGasMin The minimum gas required to be sent for this chain
     */
    function addChain(
        uint32 chainSelector,
        bool allowMessagesFrom,
        bool allowMessagesTo,
        address targetTeller,
        uint64 messageGasLimit,
        uint64 messageGasMin
    ) external requiresAuth {
        if (allowMessagesTo && messageGasLimit == 0) {
            revert CrossChainTellerBase_ZeroMessageGasLimit();
        }
        selectorToChains[chainSelector] = Chain(allowMessagesFrom, allowMessagesTo, targetTeller, messageGasLimit, messageGasMin);

        emit ChainAdded(chainSelector, allowMessagesFrom, allowMessagesTo, targetTeller, messageGasLimit, messageGasMin);
    }

    /**
     * @notice Remove a chain from the teller.
     * @dev Callable by OWNER_ROLE.
     */
    function removeChain(uint32 chainSelector) external requiresAuth {
        delete selectorToChains[chainSelector];

        emit ChainRemoved(chainSelector);
    }

    /**
     * @notice Allow messages from a chain.
     * @dev Callable by OWNER_ROLE.
     */
    function allowMessagesFromChain(uint32 chainSelector, address targetTeller) external requiresAuth {
        Chain storage chain = selectorToChains[chainSelector];
        chain.allowMessagesFrom = true;
        chain.targetTeller = targetTeller;

        emit ChainAllowMessagesFrom(chainSelector, targetTeller);
    }

    /**
     * @notice Allow messages to a chain.
     * @dev Callable by OWNER_ROLE.
     */
    function allowMessagesToChain(uint32 chainSelector, address targetTeller, uint64 messageGasLimit)
        external
        requiresAuth
    {
        if (messageGasLimit == 0) {
            revert CrossChainTellerBase_ZeroMessageGasLimit();
        }
        Chain storage chain = selectorToChains[chainSelector];
        chain.allowMessagesTo = true;
        chain.targetTeller = targetTeller;
        chain.messageGasLimit = messageGasLimit;

        emit ChainAllowMessagesTo(chainSelector, targetTeller);
    }

    /**
     * @notice Stop messages from a chain.
     * @dev Callable by OWNER_ROLE.
     */
    function stopMessagesFromChain(uint32 chainSelector) external requiresAuth {
        Chain storage chain = selectorToChains[chainSelector];
        chain.allowMessagesFrom = false;

        emit ChainStopMessagesFrom(chainSelector);
    }

    /**
     * @notice Stop messages to a chain.
     * @dev Callable by OWNER_ROLE.
     */
    function stopMessagesToChain(uint32 chainSelector) external requiresAuth {
        Chain storage chain = selectorToChains[chainSelector];
        chain.allowMessagesTo = false;

        emit ChainStopMessagesTo(chainSelector);
    }

    /**
     * @notice Set the gas limit for messages to a chain.
     * @dev Callable by OWNER_ROLE.
     */
    function setChainGasLimit(uint32 chainSelector, uint64 messageGasLimit) external requiresAuth {
        if (messageGasLimit == 0) {
            revert CrossChainTellerBase_ZeroMessageGasLimit();
        }
        Chain storage chain = selectorToChains[chainSelector];
        chain.messageGasLimit = messageGasLimit;

        emit ChainSetGasLimit(chainSelector, messageGasLimit);
    }

    
    /**
     * @notice function to deposit into the vault AND bridge crosschain in 1 call
     * @param depositAsset ERC20 to deposit
     * @param depositAmount amount of deposit asset to deposit
     * @param minimumMint minimum required shares to receive
     * @param data Bridge Data
     */
<<<<<<< HEAD
    function depositAndBridge(ERC20 depositAsset, uint256 depositAmount, uint256 minimumMint, BridgeData calldata data) external payable requiresAuth nonReentrant{
=======
    function depositAndBridge(ERC20 depositAsset, uint256 depositAmount, uint256 minimumMint, BridgeData calldata data) external payable{
        if(!isSupported[depositAsset]){
            revert TellerWithMultiAssetSupport__AssetNotSupported();
        }
>>>>>>> 15d94295
        uint shareAmount = _erc20Deposit(depositAsset, depositAmount, minimumMint, msg.sender);
        _afterPublicDeposit(msg.sender, depositAsset, depositAmount, shareAmount, shareLockPeriod);
        bridge(shareAmount, data);
    }


    /**
     * @notice Preview fee required to bridge shares in a given feeToken.
     */
    function previewFee(uint256 shareAmount, BridgeData calldata data)
        external
        view
        returns (uint256 fee)
    {
        return _quote(shareAmount, data);
    }

    /**
     * @notice bridging code to be done without deposit, for users who already have vault tokens
     * @param shareAmount to bridge
     * @param data bridge data
     */
    function bridge(uint256 shareAmount, BridgeData calldata data) public payable requiresAuth returns(bytes32 messageId) {
        if(isPaused) revert TellerWithMultiAssetSupport__Paused();
        if(!selectorToChains[data.chainSelector].allowMessagesTo) revert CrossChainTellerBase_MessagesNotAllowedTo(data.chainSelector);
        
        if(data.messageGas > selectorToChains[data.chainSelector].messageGasLimit){
            revert CrossChainTellerBase_GasLimitExceeded();
        }

        if(data.messageGas < selectorToChains[data.chainSelector].minimumMessageGas){
            revert CrossChainTellerBase_GasTooLow();
        }

        // Since shares are directly burned, call `beforeTransfer` to enforce before transfer hooks.
        beforeTransfer(msg.sender);

        // Burn shares from sender
        vault.exit(address(0), ERC20(address(0)), 0, msg.sender, shareAmount);
        
        messageId = _bridge(shareAmount, data);
        _afterBridge(shareAmount, data, messageId);
    }

    /**
     * @notice the virtual bridge function to be overridden
     * @param data bridge data
     * @return messageId
     */
    function _bridge(uint256 shareAmount, BridgeData calldata data) internal virtual returns(bytes32);

    /**
     * @notice the virtual function to override to get bridge fees
     * @param shareAmount to send
     * @param data bridge data
     */
    function _quote(uint256 shareAmount, BridgeData calldata data) internal view virtual returns(uint256);

    /**
     * @notice after bridge code, just an emit but can be overriden
     * @param shareAmount share amount burned
     * @param data bridge data
     * @param messageId message id returned when bridged
     */
    function _afterBridge(uint256 shareAmount, BridgeData calldata data, bytes32 messageId) internal virtual{
        emit MessageSent(messageId, shareAmount, data.destinationChainReceiver);
    }

}<|MERGE_RESOLUTION|>--- conflicted
+++ resolved
@@ -128,14 +128,10 @@
      * @param minimumMint minimum required shares to receive
      * @param data Bridge Data
      */
-<<<<<<< HEAD
     function depositAndBridge(ERC20 depositAsset, uint256 depositAmount, uint256 minimumMint, BridgeData calldata data) external payable requiresAuth nonReentrant{
-=======
-    function depositAndBridge(ERC20 depositAsset, uint256 depositAmount, uint256 minimumMint, BridgeData calldata data) external payable{
         if(!isSupported[depositAsset]){
             revert TellerWithMultiAssetSupport__AssetNotSupported();
         }
->>>>>>> 15d94295
         uint shareAmount = _erc20Deposit(depositAsset, depositAmount, minimumMint, msg.sender);
         _afterPublicDeposit(msg.sender, depositAsset, depositAmount, shareAmount, shareLockPeriod);
         bridge(shareAmount, data);
