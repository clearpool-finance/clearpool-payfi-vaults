// SPDX-License-Identifier: GPL-3.0-or-later
pragma solidity >=0.8.19 <=0.9.0;

import { ICreateX } from "lib/createx/src/ICreateX.sol";

import { Strings } from "@openzeppelin/contracts/utils/Strings.sol";

import { Script, stdJson } from "@forge-std/Script.sol";

import { ConfigReader, IAuthority } from "./ConfigReader.s.sol";

abstract contract BaseScript is Script {
    using stdJson for string;
    using Strings for uint256;

    string constant CONFIG_PATH_ROOT = "./deployment-config/";
    string constant CONFIG_CHAIN_ROOT = "./deployment-config/chains/";

    /// Custom base params
<<<<<<< HEAD
    ICreateX immutable CREATEX;
=======
    ICreateX CREATEX = ICreateX(0x1077f8ea07EA34D9F23BC39256BF234665FB391f);
>>>>>>> fcb8dd14

    /// @dev Included to enable compilation of the script without a $MNEMONIC environment variable.
    string internal constant TEST_MNEMONIC = "test test test test test test test test test test test junk";

    /// @dev Needed for the deterministic deployments.
    bytes32 internal constant ZERO_SALT = bytes32(0);

    /// @dev The address of the transaction broadcaster.
    address internal broadcaster;

    /// @dev Used to derive the broadcaster's address if $ETH_FROM is not defined.
    string internal mnemonic;

    bool internal deployCreate2;

    string path;

    /// @dev Initializes the transaction broadcaster like this:
    ///
    /// - If $ETH_FROM is defined, use it.
    /// - Otherwise, derive the broadcaster address from $MNEMONIC.
    /// - If $MNEMONIC is not defined, default to a test mnemonic.
    ///
    /// The use case for $ETH_FROM is to specify the broadcaster key and its address via the command line.
    constructor() {
        CREATEX = ICreateX(vm.envAddress("CREATEX"));
        deployCreate2 = vm.envOr({ name: "CREATE2", defaultValue: true });
        address from = vm.envOr({ name: "ETH_FROM", defaultValue: address(0) });
        if (from != address(0)) {
            broadcaster = from;
        } else {
            mnemonic = vm.envOr({ name: "MNEMONIC", defaultValue: TEST_MNEMONIC });
            (broadcaster,) = deriveRememberKey({ mnemonic: mnemonic, index: 0 });
        }

        // if this chain doesn't have a CREATEX deployment, deploy it ourselves
        if (address(CREATEX).code.length == 0) {
            revert("CREATEX Not Deployed on this chain. Use the DeployCustomCreatex script to deploy it");
        }
    }

    modifier broadcast() {
        vm.startBroadcast(broadcaster);
        _;
        vm.stopBroadcast();
    }

    modifier broadcastFrom(address from) {
        vm.startBroadcast(from);
        _;
        vm.stopBroadcast();
    }

    function deploy(ConfigReader.Config memory config) public virtual returns (address) {
        revert("deploy() Not Implemented");
    }

    function getConfig() public returns (ConfigReader.Config memory) {
        return ConfigReader.toConfig(requestConfigFileFromUser(), getChainConfigFile());
    }

    function getChainConfigFile() internal view returns (string memory) {
        return vm.readFile(string.concat(CONFIG_CHAIN_ROOT, Strings.toString(block.chainid), ".json"));
    }

    function requestConfigFileFromUser() internal returns (string memory) {
        path = string.concat(CONFIG_PATH_ROOT, vm.prompt("Please Enter The Deployments Configuration File Name: "));
        return vm.readFile(path);
    }

    function compareStrings(string memory a, string memory b) internal returns (bool) {
        return (keccak256(abi.encodePacked(a)) == keccak256(abi.encodePacked(b)));
    }
}<|MERGE_RESOLUTION|>--- conflicted
+++ resolved
@@ -17,11 +17,7 @@
     string constant CONFIG_CHAIN_ROOT = "./deployment-config/chains/";
 
     /// Custom base params
-<<<<<<< HEAD
     ICreateX immutable CREATEX;
-=======
-    ICreateX CREATEX = ICreateX(0x1077f8ea07EA34D9F23BC39256BF234665FB391f);
->>>>>>> fcb8dd14
 
     /// @dev Included to enable compilation of the script without a $MNEMONIC environment variable.
     string internal constant TEST_MNEMONIC = "test test test test test test test test test test test junk";
