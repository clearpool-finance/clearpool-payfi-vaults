--- conflicted
+++ resolved
@@ -17,11 +17,7 @@
     string constant CONFIG_CHAIN_ROOT = "./deployment-config/chains/";
 
     /// Custom base params
-<<<<<<< HEAD
     ICreateX CREATEX = ICreateX(0x1C64d5eBCf22AC237d00cF7bB9Be6395e59B23b7);
-=======
-    ICreateX CREATEX = ICreateX(0x1077f8ea07EA34D9F23BC39256BF234665FB391f);
->>>>>>> dcc199ef
 
     /// @dev Included to enable compilation of the script without a $MNEMONIC environment variable.
     string internal constant TEST_MNEMONIC = "test test test test test test test test test test test junk";
@@ -58,7 +54,6 @@
 
         // if this chain doesn't have a CREATEX deployment, deploy it ourselves
         if (address(CREATEX).code.length == 0) {
-            console.log("Current Chain ID: ", block.chainid);
             revert("CREATEX Not Deployed on this chain. Use the DeployCustomCreatex script to deploy it");
         }
     }
