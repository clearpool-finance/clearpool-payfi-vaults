--- conflicted
+++ resolved
@@ -10,17 +10,7 @@
 import { ConfigReader } from "../../ConfigReader.s.sol";
 import { CrossChainTellerBase } from "../../../src/base/Roles/CrossChain/CrossChainTellerBase.sol";
 import { stdJson as StdJson } from "@forge-std/StdJson.sol";
-<<<<<<< HEAD
-
-uint8 constant STRATEGIST_ROLE = 1;
-uint8 constant MANAGER_ROLE = 2;
-uint8 constant TELLER_ROLE = 3;
-uint8 constant UPDATE_EXCHANGE_RATE_ROLE = 4;
-uint8 constant SOLVER_ROLE = 5;
-uint8 constant PAUSER_ROLE = 6;
-=======
 import "./../../../src/helper/Constants.sol";
->>>>>>> c297f980
 
 /**
  * NOTE Deploys with `Authority` set to zero bytes.
@@ -32,6 +22,32 @@
         return deploy(getConfig());
     }
 
+    // Setup initial roles configurations
+    // --- Roles ---
+    // 1. STRATEGIST_ROLE
+    //     - manager.manageVaultWithMerkleVerification
+    //     - assigned to VAULT_STRATEGIST
+    // 2. MANAGER_ROLE
+    //     - boringVault.manage()
+    //     - assigned to MANAGER
+    // 3. TELLER_ROLE
+    //     - boringVault.enter()
+    //     - boringVault.exit()
+    //     - assigned to TELLER
+    // 4. PAUSER_ROLE
+    //     - teller.pause()
+    //     - accountant.pause()
+    //     - manager.pause()
+    // --- Public Functions ---
+    // 1. teller.deposit()
+    // 2. teller.bridge()
+    // 3. teller.depositAndBridge()
+    // --- Users / Role Assignments ---
+    // STRATEGIST_ROLE -> OWNER (multisig)
+    // MANAGER_ROLE -> MANAGER (contract)
+    // TELLER_ROLE -> TELLER (contract)
+    // UPDATE_EXCHANGE_RATE_ROLE -> EXCHANGE_RATE_BOT (EOA) & OWNER (multisig)
+    // PAUSER_ROLE -> PAUSER (EOA) & OWNER (multisig)
     function deploy(ConfigReader.Config memory config) public virtual override broadcast returns (address) {
         // Require config Values
         require(config.boringVault.code.length != 0, "boringVault must have code");
@@ -59,37 +75,7 @@
             )
         );
 
-<<<<<<< HEAD
-        // Setup initial roles configurations
-        // --- Roles ---
-        // 1. STRATEGIST_ROLE
-        //     - manager.manageVaultWithMerkleVerification
-        //     - assigned to VAULT_STRATEGIST
-        // 2. MANAGER_ROLE
-        //     - boringVault.manage()
-        //     - assigned to MANAGER
-        // 3. TELLER_ROLE
-        //     - boringVault.enter()
-        //     - boringVault.exit()
-        //     - assigned to TELLER
-        // 4. PAUSER_ROLE
-        //     - teller.pause()
-        //     - accountant.pause()
-        //     - manager.pause()
-        // --- Public Functions ---
-        // 1. teller.deposit()
-        // 2. teller.bridge()
-        // 3. teller.depositAndBridge()
-        // --- Users / Role Assignments ---
-        // STRATEGIST_ROLE -> OWNER (multisig)
-        // MANAGER_ROLE -> MANAGER (contract)
-        // TELLER_ROLE -> TELLER (contract)
-        // UPDATE_EXCHANGE_RATE_ROLE -> EXCHANGE_RATE_BOT (EOA) & OWNER (multisig)
-        // PAUSER_ROLE -> PAUSER (EOA) & OWNER (multisig)
-
         // --- Set Role Capabilities ---
-=======
->>>>>>> c297f980
         rolesAuthority.setRoleCapability(
             STRATEGIST_ROLE,
             config.manager,
