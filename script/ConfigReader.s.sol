// SPDX-License-Identifier: Apache-2.0
pragma solidity 0.8.21;

import { stdJson as StdJson } from "@forge-std/StdJson.sol";

interface IAuthority {
    function setAuthority(address newAuthority) external;
    function transferOwnership(address newOwner) external;
    function owner() external returns (address);
}

library ConfigReader {
    using StdJson for string;

    struct Config {
        address protocolAdmin;
        address base;
        uint8 boringVaultAndBaseDecimals;
        bytes32 accountantSalt;
        address boringVault;
        address payoutAddress;
        uint16 allowedExchangeRateChangeUpper;
        uint16 allowedExchangeRateChangeLower;
        uint32 minimumUpdateDelayInSeconds;
        uint16 managementFee;
        bytes32 boringVaultSalt;
        string boringVaultName;
        string boringVaultSymbol;
        bytes32 managerSalt;
        address balancerVault;
        bytes32 tellerSalt;
        uint32 peerEid;
        address[] requiredDvns;
        address[] optionalDvns;
        uint64 dvnBlockConfirmationsRequired;
        uint8 optionalDvnThreshold;
        address accountant;
        address opMessenger;
        uint64 maxGasForPeer;
        uint64 minGasForPeer;
        address lzEndpoint;
        bytes32 rolesAuthoritySalt;
        address manager;
        address teller;
        string tellerContractName;
        address strategist;
        address exchangeRateBot;
        address rolesAuthority;
        bytes32 decoderSalt;
        address decoder;
        bytes32 rateProviderSalt;
        uint256 maxTimeFromLastUpdate;
        address[] assets;
        address[] rateProviders;
        address[] priceFeeds;
    }

    function toConfig(string memory _config, string memory _chainConfig) internal pure returns (Config memory config) {
        // Reading the 'protocolAdmin'
        config.protocolAdmin = _config.readAddress(".protocolAdmin");
        config.base = _config.readAddress(".base");
        config.boringVaultAndBaseDecimals = uint8(_config.readUint(".boringVaultAndBaseDecimals"));

        // Reading from the 'accountant' section
        config.accountant = _config.readAddress(".accountant.address");
        config.accountantSalt = _config.readBytes32(".accountant.accountantSalt");
        config.payoutAddress = _config.readAddress(".accountant.payoutAddress");
        config.allowedExchangeRateChangeUpper = uint16(_config.readUint(".accountant.allowedExchangeRateChangeUpper"));
        config.allowedExchangeRateChangeLower = uint16(_config.readUint(".accountant.allowedExchangeRateChangeLower"));
        config.minimumUpdateDelayInSeconds = uint32(_config.readUint(".accountant.minimumUpdateDelayInSeconds"));
        config.managementFee = uint16(_config.readUint(".accountant.managementFee"));

        // Reading from the 'boringVault' section
        config.boringVault = _config.readAddress(".boringVault.address");
        config.boringVaultSalt = _config.readBytes32(".boringVault.boringVaultSalt");
        config.boringVaultName = _config.readString(".boringVault.boringVaultName");
        config.boringVaultSymbol = _config.readString(".boringVault.boringVaultSymbol");

        // Reading from the 'manager' section
        config.manager = _config.readAddress(".manager.address");
        config.managerSalt = _config.readBytes32(".manager.managerSalt");

        // Reading from the 'teller' section
        config.teller = _config.readAddress(".teller.address");
        config.tellerSalt = _config.readBytes32(".teller.tellerSalt");
        config.maxGasForPeer = uint64(_config.readUint(".teller.maxGasForPeer"));
        config.minGasForPeer = uint64(_config.readUint(".teller.minGasForPeer"));
        config.tellerContractName = _config.readString(".teller.tellerContractName");
        config.assets = _config.readAddressArray(".teller.assets");
        config.peerEid = uint32(_config.readUint(".teller.peerEid"));
<<<<<<< HEAD

        config.requiredDvns = _config.readAddressArray(".teller.dvnIfNoDefault.required");
        config.optionalDvns = _config.readAddressArray(".teller.dvnIfNoDefault.optional");
        config.dvnBlockConfirmationsRequired =
            uint64(_config.readUint(".teller.dvnIfNoDefault.blockConfirmationsRequiredIfNoDefault"));
        config.optionalDvnThreshold = uint8(_config.readUint(".teller.dvnIfNoDefault.optionalThreshold"));
=======
        config.opMessenger = _config.readAddress(".teller.opMessenger");
>>>>>>> dcc199ef

        // Reading from the 'rolesAuthority' section
        config.rolesAuthority = _config.readAddress(".rolesAuthority.address");
        config.rolesAuthoritySalt = _config.readBytes32(".rolesAuthority.rolesAuthoritySalt");
        config.strategist = _config.readAddress(".rolesAuthority.strategist");
        config.exchangeRateBot = _config.readAddress(".rolesAuthority.exchangeRateBot");

        // Reading from the 'decoder' section
        config.decoderSalt = _config.readBytes32(".decoder.decoderSalt");
        config.decoder = _config.readAddress(".decoder.address");

        // Reading from the 'chainConfig' section
        config.balancerVault = _chainConfig.readAddress(".balancerVault");
        config.lzEndpoint = _chainConfig.readAddress(".lzEndpoint");

        return config;
    }
}<|MERGE_RESOLUTION|>--- conflicted
+++ resolved
@@ -88,16 +88,12 @@
         config.tellerContractName = _config.readString(".teller.tellerContractName");
         config.assets = _config.readAddressArray(".teller.assets");
         config.peerEid = uint32(_config.readUint(".teller.peerEid"));
-<<<<<<< HEAD
 
         config.requiredDvns = _config.readAddressArray(".teller.dvnIfNoDefault.required");
         config.optionalDvns = _config.readAddressArray(".teller.dvnIfNoDefault.optional");
         config.dvnBlockConfirmationsRequired =
             uint64(_config.readUint(".teller.dvnIfNoDefault.blockConfirmationsRequiredIfNoDefault"));
         config.optionalDvnThreshold = uint8(_config.readUint(".teller.dvnIfNoDefault.optionalThreshold"));
-=======
-        config.opMessenger = _config.readAddress(".teller.opMessenger");
->>>>>>> dcc199ef
 
         // Reading from the 'rolesAuthority' section
         config.rolesAuthority = _config.readAddress(".rolesAuthority.address");
